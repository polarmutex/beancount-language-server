pub mod text_document {
    use crate::beancount_data::BeancountData;
    use crate::document::Document;
    use crate::providers::completion;
    use crate::providers::definition;
    use crate::providers::diagnostics;
    use crate::providers::formatting;
    use crate::providers::references;
    use crate::server::LspServerState;
    use crate::server::LspServerStateSnapshot;
    use crate::server::ProgressMsg;
    use crate::server::Task;
    use crate::to_json;
    use crate::treesitter_utils::lsp_textdocchange_to_ts_inputedit;
    use crate::utils::ToFilePath;
    use anyhow::Result;
    use crossbeam_channel::Sender;
<<<<<<< HEAD
=======
    use itertools::Itertools;
    use lsp_types::PartialResultParams;
    use lsp_types::ReferenceContext;
    use lsp_types::ReferenceParams;
>>>>>>> 7c85b3a6
    use lsp_types::notification::Notification;
    use std::path::PathBuf;
    use std::str::FromStr;
    use tracing::debug;

    /// handler for `textDocument/didOpen`.
    pub(crate) fn did_open(
        state: &mut LspServerState,
        params: lsp_types::DidOpenTextDocumentParams,
    ) -> Result<()> {
        debug!("handlers::did_open");
        let uri = params.text_document.uri.to_file_path().unwrap();

        let document = Document::open(params.clone());
        //let tree = document.tree.clone();
        tracing::debug!("handlers::did_open - adding {:#?}", &uri);
        state.open_docs.insert(uri.clone(), document);

        state.parsers.entry(uri.clone()).or_insert_with(|| {
            let mut parser = tree_sitter::Parser::new();
            parser
                .set_language(&tree_sitter_beancount::language())
                .unwrap();
            parser
        });
        let parser = state.parsers.get_mut(&uri).unwrap();

        state
            .forest
            .entry(uri.clone())
            .or_insert_with(|| parser.parse(&params.text_document.text, None).unwrap());

        state.beancount_data.entry(uri.clone()).or_insert_with(|| {
            let content = ropey::Rope::from_str(&params.text_document.text);
            BeancountData::new(state.forest.get(&uri).unwrap(), &content)
        });

        let snapshot = state.snapshot();
        let task_sender = state.task_sender.clone();
        state.thread_pool.execute(move || {
            let _result = diagnostics(snapshot, task_sender, params.text_document.uri);
        });

        Ok(())
    }

    /// handler for `textDocument/didSave`.
    pub(crate) fn did_save(
        state: &mut LspServerState,
        params: lsp_types::DidSaveTextDocumentParams,
    ) -> Result<()> {
        tracing::debug!("handlers::did_save");

        let snapshot = state.snapshot();
        let task_sender = state.task_sender.clone();
        state.thread_pool.execute(move || {
            let _result = diagnostics(snapshot, task_sender, params.text_document.uri);
        });

        Ok(())
    }

    // handler for `textDocument/didClose`.
    pub(crate) fn did_close(
        state: &mut LspServerState,
        params: lsp_types::DidCloseTextDocumentParams,
    ) -> Result<()> {
        tracing::debug!("handlers::did_close");
        let uri = params.text_document.uri.to_file_path().unwrap();
        state.open_docs.remove(&uri);
        // let version = Default::default();
        Ok(())
    }

    // handler for `textDocument/didChange`.
    pub(crate) fn did_change(
        state: &mut LspServerState,
        params: lsp_types::DidChangeTextDocumentParams,
    ) -> Result<()> {
        tracing::debug!("handlers::did_change");
        let uri = &params.text_document.uri.to_file_path().unwrap();
        tracing::debug!("handlers::did_change - requesting {:#?}", uri);
        let doc = state.open_docs.get_mut(uri).unwrap();

        tracing::debug!("handlers::did_change - convert edits");
        let edits = params
            .content_changes
            .iter()
            .map(|change| lsp_textdocchange_to_ts_inputedit(&doc.content, change))
            .collect::<Result<Vec<_>, _>>()?;

        tracing::debug!("handlers::did_change - apply edits - document");
        for change in &params.content_changes {
            let text = change.text.as_str();
            let text_bytes = text.as_bytes();
            let text_end_byte_idx = text_bytes.len();

            let range = if let Some(range) = change.range {
                range
            } else {
                let start_line_idx = doc.content.byte_to_line(0);
                let end_line_idx = doc.content.byte_to_line(text_end_byte_idx);

                let start = lsp_types::Position::new(start_line_idx as u32, 0);
                let end = lsp_types::Position::new(end_line_idx as u32, 0);
                lsp_types::Range { start, end }
            };

            let start_row_char_idx = doc.content.line_to_char(range.start.line as usize);
            let start_col_char_idx = doc.content.utf16_cu_to_char(range.start.character as usize);
            let end_row_char_idx = doc.content.line_to_char(range.end.line as usize);
            let end_col_char_idx = doc.content.utf16_cu_to_char(range.end.character as usize);

            let start_char_idx = start_row_char_idx + start_col_char_idx;
            let end_char_idx = end_row_char_idx + end_col_char_idx;
            doc.content.remove(start_char_idx..end_char_idx);

            if !change.text.is_empty() {
                doc.content.insert(start_char_idx, text);
            }
        }

        debug!("handlers::did_change - apply edits - tree");
        let result = {
            let parser = state.parsers.get_mut(uri).unwrap();
            //let mut parser = parser.lock();

            let old_tree = state.forest.get_mut(uri).unwrap();
            //let mut old_tree = old_tree.lock().await;

            for edit in &edits {
                old_tree.edit(edit);
            }

            parser.parse(doc.text().to_string(), Some(old_tree))
        };

        debug!("handlers::did_change - save tree");
        if let Some(tree) = result {
            *state.forest.get_mut(uri).unwrap() = tree.clone();
            *state.beancount_data.get_mut(uri).unwrap() = BeancountData::new(&tree, &doc.content);
            /*.unwrap().update_data(
                uri.clone(),
                &tree
                &doc.content,
            );*/
        }

        debug!("handlers::did_close - done");
        Ok(())
    }

    pub(crate) fn completion(
        snapshot: LspServerStateSnapshot,
        params: lsp_types::CompletionParams,
    ) -> anyhow::Result<Option<lsp_types::CompletionResponse>> {
        let trigger_char = match &params.context {
            Some(context) => match &context.trigger_character {
                Some(trigger_character) => {
                    if trigger_character == "2" {
                        if params.text_document_position.position.character > 1 {
                            None
                        } else {
                            trigger_character.chars().last()
                        }
                    } else {
                        trigger_character.chars().last()
                    }
                }
                None => None,
            },
            None => None,
        };
        let Some(items) =
            completion::completion(snapshot, trigger_char, params.text_document_position)?
        else {
            return Ok(None);
        };
        Ok(Some(lsp_types::CompletionResponse::Array(items)))
    }

    pub(crate) fn formatting(
        snapshot: LspServerStateSnapshot,
        params: lsp_types::DocumentFormattingParams,
    ) -> Result<Option<Vec<lsp_types::TextEdit>>> {
        formatting::formatting(snapshot, params)
    }

    pub(crate) fn definition(
        snapshot: LspServerStateSnapshot,
        params: lsp_types::GotoDefinitionParams,
    ) -> Result<Option<lsp_types::GotoDefinitionResponse>> {
        definition::definition(snapshot, params)
    }

    pub(crate) fn references(
        snapshot: LspServerStateSnapshot,
        params: lsp_types::ReferenceParams,
    ) -> Result<Option<Vec<lsp_types::Location>>> {
        references::references(snapshot, params)
    }

    fn diagnostics(
        snapshot: LspServerStateSnapshot,
        sender: Sender<Task>,
        uri: lsp_types::Uri,
    ) -> Result<()> {
        tracing::debug!("handlers::check_beancount");
        let bean_check_cmd = &PathBuf::from("bean-check");

        sender
            .send(Task::Progress(ProgressMsg::BeanCheck { done: 0, total: 1 }))
            .unwrap();

        let root_journal_path = if snapshot.config.journal_root.is_some() {
            snapshot.config.journal_root.unwrap()
        } else {
            PathBuf::from(uri.to_string().replace("file://", ""))
        };

        let diags =
            diagnostics::diagnostics(snapshot.beancount_data, bean_check_cmd, &root_journal_path);

        sender
            .send(Task::Progress(ProgressMsg::BeanCheck { done: 1, total: 1 }))
            .unwrap();

        for file in snapshot.forest.keys() {
            let diagnostics = if diags.contains_key(file) {
                diags.get(file).unwrap().clone()
            } else {
                vec![]
            };
            sender
                .send(Task::Notify(lsp_server::Notification {
                    method: lsp_types::notification::PublishDiagnostics::METHOD.to_owned(),
                    params: to_json(lsp_types::PublishDiagnosticsParams {
                        uri: lsp_types::Uri::from_str(
                            format!("file://{}", file.to_str().unwrap()).as_str(),
                        )
                        .unwrap(),
                        diagnostics,
                        version: None,
                    })
                    .unwrap(),
                }))
                .unwrap()
        }
        Ok(())
    }

<<<<<<< HEAD
    pub(crate) fn ts_references(
        forest: &HashMap<PathBuf, tree_sitter::Tree>,
        open_docs: &HashMap<PathBuf, Document>,
        node_text: String,
    ) -> Vec<lsp_types::Location> {
        forest
            // .get(&uri)
            .iter()
            // .map(|x| (uri.clone(), x))
            .flat_map(|(url, tree)| {
                let query = match tree_sitter::Query::new(
                    &tree_sitter_beancount::language(),
                    "(account)@account",
                ) {
                    Ok(q) => q,
                    Err(_e) => return vec![],
                };
                let capture_account = query
                    .capture_index_for_name("account")
                    .expect("account should be captured");
                let text = if open_docs.get(url).is_some() {
                    open_docs.get(url).unwrap().text().to_string()
                } else {
                    std::fs::read_to_string(url).expect("")
                };
                let source = text.as_bytes();
                tree_sitter::QueryCursor::new()
                    .matches(&query, tree.root_node(), source)
                    .filter_map(|m| {
                        let m = m.nodes_for_capture_index(capture_account).next()?;
                        let m_text = m.utf8_text(source).expect("");
                        if m_text == node_text {
                            Some((url.clone(), m))
                        } else {
                            None
                        }
                    })
                    .collect()
                // vec![]
            })
            .map(|(url, node): (PathBuf, tree_sitter::Node)| {
                let range = node.range();
                Location::new(
                    lsp_types::Uri::from_str(format!("file://{}", url.to_str().unwrap()).as_str())
                        .unwrap(),
                    lsp_types::Range {
                        start: lsp_types::Position {
                            line: range.start_point.row as u32,
                            character: range.start_point.column as u32,
                        },
                        end: lsp_types::Position {
                            line: range.end_point.row as u32,
                            character: range.end_point.column as u32,
                        },
                    },
                )
            })
            // .filter(|x| true)
            .collect::<Vec<_>>()
    }

    pub(crate) fn handle_references(
        snapshot: LspServerStateSnapshot,
        params: lsp_types::ReferenceParams,
    ) -> Result<Option<Vec<lsp_types::Location>>> {
        let uri = params
            .text_document_position
            .text_document
            .uri
            .to_file_path()
            .unwrap();
        let line = params.text_document_position.position.line;
        let char = params.text_document_position.position.character;
        let forest = snapshot.forest;
        let start = tree_sitter::Point {
            row: line as usize,
            column: if char == 0 {
                char as usize
            } else {
                char as usize - 1
            },
        };
        let end = tree_sitter::Point {
            row: line as usize,
            column: char as usize,
        };
        let Some(node) = forest
            .get(&uri)
            .expect("to have tree found")
            .root_node()
            .named_descendant_for_point_range(start, end)
        else {
            return Ok(None);
        };
        let content = snapshot.open_docs.get(&uri).unwrap().content.clone();
        let node_text = text_for_tree_sitter_node(&content, &node);
        let open_docs = snapshot.open_docs;
        let locs = ts_references(&forest, &open_docs, node_text);
        Ok(Some(locs))

        // let _p = tracing::info_span!("handle_references").entered();
        // let mut position = from_proto::file_position(&snap, params.text_document_position)?;
        // position.offset = snap
        //     .analysis
        //     .clamp_offset(position.file_id, position.offset)?;
        // let refs = match snap.analysis.find_all_refs(position)? {
        //     None => return Ok(None),
        //     Some(it) => it,
        // };
        // let include_declaration = params.context.include_declaration;
        // let locations = refs
        //     .into_iter()
        //     .flat_map(|refs| {
        //         let decl = if include_declaration {
        //             to_proto::location_from_nav(&snap, refs.declaration).ok()
        //         } else {
        //             None
        //         };
        //         refs.references
        //             .into_iter()
        //             .flat_map(|(file_id, refs)| {
        //                 refs.into_iter()
        //                     .map(move |range| FileRange { file_id, range })
        //                     .flat_map(|range| to_proto::location(&snap, range).ok())
        //             })
        //             .chain(decl)
        //     })
        //     .collect();
        // Ok(Some(locations))
    }

    pub(crate) fn handle_rename(
=======
    pub(crate) fn rename(
>>>>>>> 7c85b3a6
        snapshot: LspServerStateSnapshot,
        params: lsp_types::RenameParams,
    ) -> Result<Option<lsp_types::WorkspaceEdit>> {
        let reference_params = ReferenceParams {
            text_document_position: params.text_document_position,
            work_done_progress_params: params.work_done_progress_params,
            partial_result_params: PartialResultParams {
                partial_result_token: None,
            },
            context: ReferenceContext {
                include_declaration: true,
            },
        };
        let locs = references(snapshot, reference_params).unwrap().unwrap();
        let new_name = params.new_name;

<<<<<<< HEAD
        // Group locations by URI string to avoid mutable key type warning
        let mut grouped_locs: std::collections::HashMap<String, Vec<lsp_types::Location>> =
            std::collections::HashMap::new();
        for loc in locs {
            grouped_locs
                .entry(loc.uri.to_string())
                .or_default()
                .push(loc);
        }

        #[allow(clippy::mutable_key_type)]
        let mut changes = std::collections::HashMap::new();
        for (uri_str, locations) in grouped_locs {
            let uri = lsp_types::Uri::from_str(&uri_str).unwrap();
            let mut edits: Vec<_> = locations
                .into_iter()
                .map(|l| lsp_types::TextEdit::new(l.range, new_name.clone()))
                .collect();
            // Send edits ordered from the back so we do not invalidate following positions.
            edits.sort_by_key(|edit| edit.range.start);
            edits.reverse();
            changes.insert(uri, edits);
        }
=======
        #[allow(clippy::mutable_key_type)] // Part of the lsp-types interface
        let changes = locs
            .into_iter()
            .chunk_by(|t| t.uri.clone())
            .into_iter()
            .map(|(uri, g)| {
                let edits: Vec<_> = g
                    // Send edits ordered from the back so we do not invalidate following positions.
                    .sorted_by_key(|l| l.range.start)
                    .rev()
                    .map(|l| lsp_types::TextEdit::new(l.range, new_name.clone()))
                    .collect();
                (uri, edits)
            })
            .collect();
>>>>>>> 7c85b3a6
        Ok(Some(lsp_types::WorkspaceEdit::new(changes)))
    }
}<|MERGE_RESOLUTION|>--- conflicted
+++ resolved
@@ -15,13 +15,10 @@
     use crate::utils::ToFilePath;
     use anyhow::Result;
     use crossbeam_channel::Sender;
-<<<<<<< HEAD
-=======
     use itertools::Itertools;
     use lsp_types::PartialResultParams;
     use lsp_types::ReferenceContext;
     use lsp_types::ReferenceParams;
->>>>>>> 7c85b3a6
     use lsp_types::notification::Notification;
     use std::path::PathBuf;
     use std::str::FromStr;
@@ -273,142 +270,7 @@
         Ok(())
     }
 
-<<<<<<< HEAD
-    pub(crate) fn ts_references(
-        forest: &HashMap<PathBuf, tree_sitter::Tree>,
-        open_docs: &HashMap<PathBuf, Document>,
-        node_text: String,
-    ) -> Vec<lsp_types::Location> {
-        forest
-            // .get(&uri)
-            .iter()
-            // .map(|x| (uri.clone(), x))
-            .flat_map(|(url, tree)| {
-                let query = match tree_sitter::Query::new(
-                    &tree_sitter_beancount::language(),
-                    "(account)@account",
-                ) {
-                    Ok(q) => q,
-                    Err(_e) => return vec![],
-                };
-                let capture_account = query
-                    .capture_index_for_name("account")
-                    .expect("account should be captured");
-                let text = if open_docs.get(url).is_some() {
-                    open_docs.get(url).unwrap().text().to_string()
-                } else {
-                    std::fs::read_to_string(url).expect("")
-                };
-                let source = text.as_bytes();
-                tree_sitter::QueryCursor::new()
-                    .matches(&query, tree.root_node(), source)
-                    .filter_map(|m| {
-                        let m = m.nodes_for_capture_index(capture_account).next()?;
-                        let m_text = m.utf8_text(source).expect("");
-                        if m_text == node_text {
-                            Some((url.clone(), m))
-                        } else {
-                            None
-                        }
-                    })
-                    .collect()
-                // vec![]
-            })
-            .map(|(url, node): (PathBuf, tree_sitter::Node)| {
-                let range = node.range();
-                Location::new(
-                    lsp_types::Uri::from_str(format!("file://{}", url.to_str().unwrap()).as_str())
-                        .unwrap(),
-                    lsp_types::Range {
-                        start: lsp_types::Position {
-                            line: range.start_point.row as u32,
-                            character: range.start_point.column as u32,
-                        },
-                        end: lsp_types::Position {
-                            line: range.end_point.row as u32,
-                            character: range.end_point.column as u32,
-                        },
-                    },
-                )
-            })
-            // .filter(|x| true)
-            .collect::<Vec<_>>()
-    }
-
-    pub(crate) fn handle_references(
-        snapshot: LspServerStateSnapshot,
-        params: lsp_types::ReferenceParams,
-    ) -> Result<Option<Vec<lsp_types::Location>>> {
-        let uri = params
-            .text_document_position
-            .text_document
-            .uri
-            .to_file_path()
-            .unwrap();
-        let line = params.text_document_position.position.line;
-        let char = params.text_document_position.position.character;
-        let forest = snapshot.forest;
-        let start = tree_sitter::Point {
-            row: line as usize,
-            column: if char == 0 {
-                char as usize
-            } else {
-                char as usize - 1
-            },
-        };
-        let end = tree_sitter::Point {
-            row: line as usize,
-            column: char as usize,
-        };
-        let Some(node) = forest
-            .get(&uri)
-            .expect("to have tree found")
-            .root_node()
-            .named_descendant_for_point_range(start, end)
-        else {
-            return Ok(None);
-        };
-        let content = snapshot.open_docs.get(&uri).unwrap().content.clone();
-        let node_text = text_for_tree_sitter_node(&content, &node);
-        let open_docs = snapshot.open_docs;
-        let locs = ts_references(&forest, &open_docs, node_text);
-        Ok(Some(locs))
-
-        // let _p = tracing::info_span!("handle_references").entered();
-        // let mut position = from_proto::file_position(&snap, params.text_document_position)?;
-        // position.offset = snap
-        //     .analysis
-        //     .clamp_offset(position.file_id, position.offset)?;
-        // let refs = match snap.analysis.find_all_refs(position)? {
-        //     None => return Ok(None),
-        //     Some(it) => it,
-        // };
-        // let include_declaration = params.context.include_declaration;
-        // let locations = refs
-        //     .into_iter()
-        //     .flat_map(|refs| {
-        //         let decl = if include_declaration {
-        //             to_proto::location_from_nav(&snap, refs.declaration).ok()
-        //         } else {
-        //             None
-        //         };
-        //         refs.references
-        //             .into_iter()
-        //             .flat_map(|(file_id, refs)| {
-        //                 refs.into_iter()
-        //                     .map(move |range| FileRange { file_id, range })
-        //                     .flat_map(|range| to_proto::location(&snap, range).ok())
-        //             })
-        //             .chain(decl)
-        //     })
-        //     .collect();
-        // Ok(Some(locations))
-    }
-
-    pub(crate) fn handle_rename(
-=======
     pub(crate) fn rename(
->>>>>>> 7c85b3a6
         snapshot: LspServerStateSnapshot,
         params: lsp_types::RenameParams,
     ) -> Result<Option<lsp_types::WorkspaceEdit>> {
@@ -425,31 +287,6 @@
         let locs = references(snapshot, reference_params).unwrap().unwrap();
         let new_name = params.new_name;
 
-<<<<<<< HEAD
-        // Group locations by URI string to avoid mutable key type warning
-        let mut grouped_locs: std::collections::HashMap<String, Vec<lsp_types::Location>> =
-            std::collections::HashMap::new();
-        for loc in locs {
-            grouped_locs
-                .entry(loc.uri.to_string())
-                .or_default()
-                .push(loc);
-        }
-
-        #[allow(clippy::mutable_key_type)]
-        let mut changes = std::collections::HashMap::new();
-        for (uri_str, locations) in grouped_locs {
-            let uri = lsp_types::Uri::from_str(&uri_str).unwrap();
-            let mut edits: Vec<_> = locations
-                .into_iter()
-                .map(|l| lsp_types::TextEdit::new(l.range, new_name.clone()))
-                .collect();
-            // Send edits ordered from the back so we do not invalidate following positions.
-            edits.sort_by_key(|edit| edit.range.start);
-            edits.reverse();
-            changes.insert(uri, edits);
-        }
-=======
         #[allow(clippy::mutable_key_type)] // Part of the lsp-types interface
         let changes = locs
             .into_iter()
@@ -465,7 +302,6 @@
                 (uri, edits)
             })
             .collect();
->>>>>>> 7c85b3a6
         Ok(Some(lsp_types::WorkspaceEdit::new(changes)))
     }
 }