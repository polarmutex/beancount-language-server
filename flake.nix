--- conflicted
+++ resolved
@@ -121,17 +121,6 @@
               git-cliff
               virt-viewer
             ];
-<<<<<<< HEAD
-            LD_LIBRARY_PATH = pkgs.lib.makeLibraryPath [
-              # pkgs.stdenv.cc.cc
-              # Add any missing library needed
-              # You can use the nix-index package to locate them, e.g. nix-locate -w --top-level --at-root /lib/libudev.so.1
-            ];
-
-            shellHook = ''
-            '';
-=======
->>>>>>> 7c85b3a6
 
             inherit GIT_HASH;
           };
