--- conflicted
+++ resolved
@@ -18,13 +18,8 @@
 anyhow = "1.0"
 bytes = "1.1"
 chrono = "0"
-<<<<<<< HEAD
 clap = "3.1"
-dashmap = "5.0"
-=======
-clap = "3.0"
 dashmap = "5.1"
->>>>>>> 521f786a
 log4rs = "1"
 log = "0.4"
 lspower = "1.5"
